--- conflicted
+++ resolved
@@ -11,9 +11,17 @@
 import ast
 
 def load_cdr_length_data(json_file_path: Optional[str], data_type: str = 'all', use_correct_cdr_length: bool = False) -> Optional[Dict]:
+def load_cdr_length_data(json_file_path: Optional[str], data_type: str = 'all', use_correct_cdr_length: bool = False) -> Optional[Dict]:
     if json_file_path:
         with open(json_file_path, 'r') as f:
             data = json.load(f)
+        if use_correct_cdr_length:
+            return data
+        else:
+            if data_type not in ['all', 'train']:
+                logging.warning(f"Invalid data_type '{data_type}'. Using 'all' instead.")
+                data_type = 'all_data'
+            return data[data_type + '_data']
         if use_correct_cdr_length:
             return data
         else:
@@ -81,6 +89,7 @@
 
 
 def generate_chain_info(chain_residues: Dict[str, List[int]], design_dict, cdr_length_data: Optional[Dict] = None, design_chain: Optional[Union[str, List[str]]] = None, fixed_chains: Optional[Union[str, List[str]]] = None, use_cdr_range: bool = False, use_correct_cdr_length: bool = True, case_name = None) -> List[str]:
+def generate_chain_info(chain_residues: Dict[str, List[int]], design_dict, cdr_length_data: Optional[Dict] = None, design_chain: Optional[Union[str, List[str]]] = None, fixed_chains: Optional[Union[str, List[str]]] = None, use_cdr_range: bool = False, use_correct_cdr_length: bool = True, case_name = None) -> List[str]:
     chain_infos = []
     chain_infos_dict = defaultdict(list)
     if isinstance(design_dict, PosixPath):
@@ -133,6 +142,9 @@
                 cdr_key = f"CDR{chain_to_design}{count_design + 1}"
                 count_design += 1
 
+                if use_correct_cdr_length and use_cdr_range:
+                    raise ValueError("Cannot use both --use_correct_cdr_length and --use_cdr_range. Please choose one.")
+                elif cdr_length_data and cdr_key in cdr_length_data and use_cdr_range:
                 if use_correct_cdr_length and use_cdr_range:
                     raise ValueError("Cannot use both --use_correct_cdr_length and --use_cdr_range. Please choose one.")
                 elif cdr_length_data and cdr_key in cdr_length_data and use_cdr_range:
@@ -154,7 +166,18 @@
                     min_length = design_length
                     max_length = design_length
                     logging.info(f"Using current length for {cdr_key}: [{min_length}, {max_length}]")
+                elif cdr_length_data and case_name in cdr_length_data and use_correct_cdr_length:
+                    # Option 2: Use correct (GT) CDR length range from data
+                    min_length = cdr_length_data[case_name][cdr_key]
+                    max_length = cdr_length_data[case_name][cdr_key]
+                    logging.info(f"Using correct CDR length range for {cdr_key}: [{min_length}, {max_length}]")
+                elif (not use_cdr_range) and (not use_correct_cdr_length):
+                    # Option 3: Use current length (was +/- 1 before, but now deprecated)
+                    min_length = design_length
+                    max_length = design_length
+                    logging.info(f"Using current length for {cdr_key}: [{min_length}, {max_length}]")
                 else:
+                    raise ValueError(f"Please choose between \'use_cdr_range\' and \'use_correct_cdr_length\' and provide CDR Length metadata!")
                     raise ValueError(f"Please choose between \'use_cdr_range\' and \'use_correct_cdr_length\' and provide CDR Length metadata!")
                 chain_parts.append(f"{chain}{start}-{end}/{min_length}-{max_length}")
             else:
@@ -215,11 +238,8 @@
     parser.add_argument('--design_chain', type=str, nargs='*', help='Chain(s) to design (e.g., H L). If not specified, all chains will be considered for design.')
     parser.add_argument('--fixed_chains', type=str, nargs='*', help='Chain(s) to fix (e.g., A B). If not specified, no chains will be fixed unless --design_chain is used.')
     parser.add_argument('--cryoem_map', type=str, help='Path to cryoEM map file (optional)')
-<<<<<<< HEAD
     parser.add_argument('--cryoem_config', type=str, help='Config file for the cryoEM densities-based guiding potential')
     parser.add_argument('--cryoem_contour', type=float, default=0.0, help='Contour level for cryoEM map (default: 0.0)')
-=======
->>>>>>> 3cad896e
     parser.add_argument('--use_cdr_range', action='store_true', help='Use CDR length range from data. If not set, use current length.')
     parser.add_argument('--use_correct_cdr_length', action='store_true', help='Use correct (GT) CDR length range from data. If not set, use current length.')
     parser.add_argument('--revert_init_coords', action='store_true', help='Revert design to initial coordinates')
